import sys
import warnings
from importlib import import_module
from importlib.util import cache_from_source
from pathlib import Path

import pytest

from typeguard import TypeWarning
from typeguard.importhook import install_import_hook

this_dir = Path(__file__).parent
dummy_module_path = this_dir / 'dummymodule.py'
cached_module_path = Path(cache_from_source(str(dummy_module_path), optimization='typeguard'))


@pytest.fixture(scope='class')
def dummymodule(request):
    kwargs = getattr(request, 'param', {})
    if cached_module_path.exists():
        cached_module_path.unlink()

    sys.modules.pop('dummymodule', None)
    sys.path.insert(0, str(this_dir))
    try:
        with install_import_hook('dummymodule', **kwargs):
            with warnings.catch_warnings():
                warnings.filterwarnings('error', module='typeguard')
                module = import_module('dummymodule')
                return module
    finally:
        sys.path.remove(str(this_dir))


<<<<<<< HEAD
class TestImportHookWithTypeError:
    def test_cached_module(self, dummymodule):
        assert cached_module_path.is_file()

    def test_type_checked_func(self, dummymodule):
        assert dummymodule.type_checked_func(2, 3) == 6

    def test_type_checked_func_error(self, dummymodule):
        pytest.raises(TypeError, dummymodule.type_checked_func, 2, '3').\
            match('"y" must be int; got str instead')

    def test_non_type_checked_func(self, dummymodule):
        assert dummymodule.non_type_checked_func('bah', 9) == 'foo'

    def test_non_type_checked_decorated_func(self, dummymodule):
        assert dummymodule.non_type_checked_decorated_func('bah', 9) == 'foo'

    def test_type_checked_method(self, dummymodule):
        instance = dummymodule.DummyClass()
        pytest.raises(TypeError, instance.type_checked_method, 'bah', 9).\
            match('"x" must be int; got str instead')

    def test_type_checked_classmethod(self, dummymodule):
        pytest.raises(TypeError, dummymodule.DummyClass.type_checked_classmethod, 'bah', 9).\
            match('"x" must be int; got str instead')

    def test_type_checked_staticmethod(self, dummymodule):
        pytest.raises(TypeError, dummymodule.DummyClass.type_checked_classmethod, 'bah', 9).\
            match('"x" must be int; got str instead')

    @pytest.mark.parametrize('argtype, returntype, error', [
        (int, str, None),
        (str, str, '"x" must be str; got int instead'),
        (int, int, 'type of the return value must be int; got str instead')
    ], ids=['correct', 'bad_argtype', 'bad_returntype'])
    def test_dynamic_type_checking_func(self, dummymodule, argtype, returntype, error):
        if error:
            exc = pytest.raises(TypeError, dummymodule.dynamic_type_checking_func, 4, argtype,
                                returntype)
            exc.match(error)
        else:
            assert dummymodule.dynamic_type_checking_func(4, argtype, returntype) == '4'


@pytest.mark.parametrize('dummymodule', [{'emit_warnings': True}], indirect=True)
class TestImportHookWithTypeWarning:
    def test_type_checked_func_warning(self, dummymodule):
        with pytest.warns(TypeWarning) as record:
            assert dummymodule.type_checked_func(2, '3') == '33'

        assert str(record.pop().message) == (
            '[MainThread] call to dummymodule.type_checked_func(): type of argument "y" must be '
            'int; got str instead')
        assert str(record.pop().message) == (
            '[MainThread] return from dummymodule.type_checked_func(): type of the return value '
            'must be int; got str instead')
        assert not record
=======
def test_cached_module(dummymodule):
    assert cached_module_path.is_file()


def test_type_checked_func(dummymodule):
    assert dummymodule.type_checked_func(2, 3) == 6


def test_type_checked_func_error(dummymodule):
    pytest.raises(TypeError, dummymodule.type_checked_func, 2, '3').\
        match('"y" must be int; got str instead')


def test_non_type_checked_func(dummymodule):
    assert dummymodule.non_type_checked_func('bah', 9) == 'foo'


def test_non_type_checked_decorated_func(dummymodule):
    assert dummymodule.non_type_checked_decorated_func('bah', 9) == 'foo'


def test_type_checked_method(dummymodule):
    instance = dummymodule.DummyClass()
    pytest.raises(TypeError, instance.type_checked_method, 'bah', 9).\
        match('"x" must be int; got str instead')


def test_type_checked_classmethod(dummymodule):
    pytest.raises(TypeError, dummymodule.DummyClass.type_checked_classmethod, 'bah', 9).\
        match('"x" must be int; got str instead')


def test_type_checked_staticmethod(dummymodule):
    pytest.raises(TypeError, dummymodule.DummyClass.type_checked_classmethod, 'bah', 9).\
        match('"x" must be int; got str instead')


@pytest.mark.parametrize('argtype, returntype, error', [
    (int, str, None),
    (str, str, '"x" must be str; got int instead'),
    (int, int, 'type of the return value must be int; got str instead')
], ids=['correct', 'bad_argtype', 'bad_returntype'])
def test_dynamic_type_checking_func(dummymodule, argtype, returntype, error):
    if error:
        exc = pytest.raises(TypeError, dummymodule.dynamic_type_checking_func, 4, argtype,
                            returntype)
        exc.match(error)
    else:
        assert dummymodule.dynamic_type_checking_func(4, argtype, returntype) == '4'


def test_class_in_function(dummymodule):
    create_inner = dummymodule.outer()
    retval = create_inner()
    assert retval.__class__.__qualname__ == 'outer.<locals>.Inner'


def test_inner_class_method(dummymodule):
    retval = dummymodule.Outer().create_inner()
    assert retval.__class__.__qualname__ == 'Outer.Inner'


def test_inner_class_classmethod(dummymodule):
    retval = dummymodule.Outer.create_inner_classmethod()
    assert retval.__class__.__qualname__ == 'Outer.Inner'


def test_inner_class_staticmethod(dummymodule):
    retval = dummymodule.Outer.create_inner_staticmethod()
    assert retval.__class__.__qualname__ == 'Outer.Inner'
>>>>>>> a28cee82
<|MERGE_RESOLUTION|>--- conflicted
+++ resolved
@@ -32,7 +32,6 @@
         sys.path.remove(str(this_dir))
 
 
-<<<<<<< HEAD
 class TestImportHookWithTypeError:
     def test_cached_module(self, dummymodule):
         assert cached_module_path.is_file()
@@ -77,71 +76,6 @@
             assert dummymodule.dynamic_type_checking_func(4, argtype, returntype) == '4'
 
 
-@pytest.mark.parametrize('dummymodule', [{'emit_warnings': True}], indirect=True)
-class TestImportHookWithTypeWarning:
-    def test_type_checked_func_warning(self, dummymodule):
-        with pytest.warns(TypeWarning) as record:
-            assert dummymodule.type_checked_func(2, '3') == '33'
-
-        assert str(record.pop().message) == (
-            '[MainThread] call to dummymodule.type_checked_func(): type of argument "y" must be '
-            'int; got str instead')
-        assert str(record.pop().message) == (
-            '[MainThread] return from dummymodule.type_checked_func(): type of the return value '
-            'must be int; got str instead')
-        assert not record
-=======
-def test_cached_module(dummymodule):
-    assert cached_module_path.is_file()
-
-
-def test_type_checked_func(dummymodule):
-    assert dummymodule.type_checked_func(2, 3) == 6
-
-
-def test_type_checked_func_error(dummymodule):
-    pytest.raises(TypeError, dummymodule.type_checked_func, 2, '3').\
-        match('"y" must be int; got str instead')
-
-
-def test_non_type_checked_func(dummymodule):
-    assert dummymodule.non_type_checked_func('bah', 9) == 'foo'
-
-
-def test_non_type_checked_decorated_func(dummymodule):
-    assert dummymodule.non_type_checked_decorated_func('bah', 9) == 'foo'
-
-
-def test_type_checked_method(dummymodule):
-    instance = dummymodule.DummyClass()
-    pytest.raises(TypeError, instance.type_checked_method, 'bah', 9).\
-        match('"x" must be int; got str instead')
-
-
-def test_type_checked_classmethod(dummymodule):
-    pytest.raises(TypeError, dummymodule.DummyClass.type_checked_classmethod, 'bah', 9).\
-        match('"x" must be int; got str instead')
-
-
-def test_type_checked_staticmethod(dummymodule):
-    pytest.raises(TypeError, dummymodule.DummyClass.type_checked_classmethod, 'bah', 9).\
-        match('"x" must be int; got str instead')
-
-
-@pytest.mark.parametrize('argtype, returntype, error', [
-    (int, str, None),
-    (str, str, '"x" must be str; got int instead'),
-    (int, int, 'type of the return value must be int; got str instead')
-], ids=['correct', 'bad_argtype', 'bad_returntype'])
-def test_dynamic_type_checking_func(dummymodule, argtype, returntype, error):
-    if error:
-        exc = pytest.raises(TypeError, dummymodule.dynamic_type_checking_func, 4, argtype,
-                            returntype)
-        exc.match(error)
-    else:
-        assert dummymodule.dynamic_type_checking_func(4, argtype, returntype) == '4'
-
-
 def test_class_in_function(dummymodule):
     create_inner = dummymodule.outer()
     retval = create_inner()
@@ -161,4 +95,18 @@
 def test_inner_class_staticmethod(dummymodule):
     retval = dummymodule.Outer.create_inner_staticmethod()
     assert retval.__class__.__qualname__ == 'Outer.Inner'
->>>>>>> a28cee82
+
+
+@pytest.mark.parametrize('dummymodule', [{'emit_warnings': True}], indirect=True)
+class TestImportHookWithTypeWarning:
+    def test_type_checked_func_warning(self, dummymodule):
+        with pytest.warns(TypeWarning) as record:
+            assert dummymodule.type_checked_func(2, '3') == '33'
+
+        assert str(record.pop().message) == (
+            '[MainThread] call to dummymodule.type_checked_func(): type of argument "y" must be '
+            'int; got str instead')
+        assert str(record.pop().message) == (
+            '[MainThread] return from dummymodule.type_checked_func(): type of the return value '
+            'must be int; got str instead')
+        assert not record